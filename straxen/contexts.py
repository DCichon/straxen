from immutabledict import immutabledict
import strax
import straxen

common_opts = dict(
    register_all=[
        straxen.event_processing,
        straxen.double_scatter],
    # Register all peak/pulse processing by hand as 1T does not need to have
    # the high-energy plugins.
    register=[
        straxen.PulseProcessing,
        straxen.Peaklets,
        straxen.PeakletClassification,
        straxen.MergedS2s,
        straxen.Peaks,
        straxen.PeakBasics,
        straxen.PeakPositions,
        straxen.PeakProximity],
    check_available=('raw_records', 'peak_basics'),
    store_run_fields=(
        'name', 'number',
        'start', 'end', 'livetime', 'mode'))

xnt_common_config = dict(
    n_nveto_pmts=120,
    n_tpc_pmts=straxen.n_tpc_pmts,
    n_top_pmts=straxen.n_top_pmts,
    gain_model=('to_pe_constant', 'gain_2e6HVmap_cutoff_1310'),
    channel_map=immutabledict(
        # (Minimum channel, maximum channel)
        # Channels must be listed in a ascending order!
        tpc=(0, 493),
        he=(500, 752),  # high energy
        aqmon=(790, 807),
        aqmon_nv=(808, 815),  # nveto acquisition monitor
        tpc_blank=(999, 999),
        mv=(1000, 1083),
        mv_blank=(1999, 1999),
        nveto=(2000, 2119),
        nveto_blank=(2999, 2999)),
    nn_architecture=straxen.aux_repo + 'f0df03e1f45b5bdd9be364c5caefdaf3c74e044e/fax_files/mlp_model.json',
    nn_weights=straxen.aux_repo + 'f0df03e1f45b5bdd9be364c5caefdaf3c74e044e/fax_files/mlp_model.h5',
    hev_gain_model=('to_pe_constant', 'gain_2e6HVmap_cutoff_1310'),
    tail_veto_threshold=1500.,  # PE
    tail_veto_pass_fraction=1000.,  # fraction of area
    tail_veto_resolution=100,  # ns
    tail_veto_duration=1e5,  # ns
)

# Plugins in these files have nT plugins, E.g. in pulse&peak(let)
# processing there are plugins for High Energy plugins. Therefore do not
# st.register_all in 1T contexts.
have_nT_plugins = [straxen.nveto_recorder,
                   straxen.nveto_pulse_processing,
                   straxen.nveto_hitlets,
                   straxen.acqmon_processing,
                   straxen.pulse_processing,
                   straxen.peaklet_processing,
                   straxen.peak_processing,
                   straxen.online_monitor,
                   ]

##
# XENONnT
##


def xenonnt_online(output_folder='./strax_data',
                   we_are_the_daq=False,
                   _minimum_run_number=9271,
                   _database_init=True,

                   **kwargs):
    """XENONnT online processing and analysis"""
    context_options = {
        **straxen.contexts.common_opts,
        **kwargs}

    st = strax.Context(
        config=straxen.contexts.xnt_common_config,
        **context_options)
    st.register_all(have_nT_plugins)
    st.register([straxen.DAQReader, straxen.LEDCalibration])

<<<<<<< HEAD
    st.set_config({
        'hev_gain_model':('to_pe_constant', 'gain_2e6HVmap_cutoff_1310'),
        'tail_veto_threshold': 1500.,  # PE
        'tail_veto_pass_fraction': 1000.,  # fraction of area
        'tail_veto_resolution': 100,  # ns
        'tail_veto_duration': 1e5,  # ns
        })

=======
>>>>>>> f2ae45cb
    st.storage = [straxen.RunDB(
        readonly=not we_are_the_daq,
        minimum_run_number=_minimum_run_number,
        runid_field='number',
        new_data_path=output_folder,
        rucio_path='/dali/lgrandi/rucio/')
        ] if _database_init else []
    if not we_are_the_daq:
        st.storage += [
            strax.DataDirectory(
                '/dali/lgrandi/xenonnt/raw',
                readonly=True,
                take_only=straxen.DAQReader.provides),
            strax.DataDirectory(
                '/dali/lgrandi/xenonnt/processed',
                readonly=True)]
        if output_folder:
            st.storage.append(
                strax.DataDirectory(output_folder))

        st.context_config['forbid_creation_of'] = straxen.daqreader.DAQReader.provides + ('records',)
    # Only the online monitor backend for the DAQ
    elif _database_init:
        st.storage += [straxen.OnlineMonitor(
            readonly=not we_are_the_daq,
            take_only=('veto_intervals',
                       'online_peak_monitor',
                       'online_veto_monitor',))]

    # Remap the data if it is before channel swap (because of wrongly cabled
    # signal cable connectors) These are runs older than run 8797, before
    # commissioning. Runs newer than 8796 are not affected. See:
    # https://github.com/XENONnT/straxen/pull/166 and
    # https://xe1t-wiki.lngs.infn.it/doku.php?id=xenon:xenonnt:dsg:daq:sector_swap
    st.set_context_config({'apply_data_function': (straxen.common.remap_old,)})
    return st


def xenonnt_initial_commissioning(**kwargs):
    """
    First phase of the commissioning of XENONnT.
    These are runs 7157-9271.
    xe1t-wiki.lngs.infn.it/doku.php?id=xenon:xenonnt:analysis:commissioning:straxen_contexts
    """
    st = xenonnt_online(_minimum_run_number=7157, **kwargs)
    st.set_config(dict(
        gain_model=('to_pe_constant', 'TemporaryGXe_1500V_PMT116_1300_PMT195_1300'),
<<<<<<< HEAD
        hev_gain_model=('disabled', None)))
=======
        hev_gain_model=('disabled', None),
        tail_veto_threshold=0,  # PE
        tail_veto_duration=int(3e6),  # ns
        tail_veto_resolution=int(1e3),  # ns
        tail_veto_pass_fraction=0.05,  # fraction of area
    ))
>>>>>>> f2ae45cb
    return st


def xenonnt_led(**kwargs):
    st = xenonnt_online(**kwargs)
    st.context_config['check_available'] = ('raw_records', 'led_calibration')
    # Return a new context with only raw_records and led_calibration registered
    st = st.new_context(
        replace=True,
        config=st.config,
        storage=st.storage,
        **st.context_config)
    st.set_config(dict(
        hev_gain_model=('disabled', None))
    st.register([straxen.DAQReader, straxen.LEDCalibration])
    return st


# This gain model is a temporary solution until we have a nice stable one
def xenonnt_simulation(output_folder='./strax_data'):
    import wfsim
    xnt_common_config['gain_model'] = ('to_pe_per_run',
                                       straxen.aux_repo + '58e615f99a4a6b15e97b12951c510de91ce06045/fax_files/to_pe_nt.npy')
    st = strax.Context(
        storage=strax.DataDirectory(output_folder),
        config=dict(detector='XENONnT',
                    fax_config=straxen.aux_repo + '4e71b8a2446af772c83a8600adc77c0c3b7e54d1/fax_files/fax_config_nt.json',
                    **straxen.contexts.xnt_common_config,
                    ),
        **straxen.contexts.common_opts)
    st.register(wfsim.RawRecordsFromFaxNT)
    return st


##
# XENON1T
##


x1t_context_config = {
    **common_opts,
    **dict(
        check_available=('raw_records', 'records', 'peaklets',
                         'events', 'event_info'),
        free_options=('channel_map',),
        store_run_fields=tuple(
            [x for x in common_opts['store_run_fields'] if x != 'mode']
            + ['trigger.events_built', 'reader.ini.name']))}

x1t_common_config = dict(
    check_raw_record_overlaps=False,
    allow_sloppy_chunking=True,
    n_tpc_pmts=248,
    n_top_pmts=127,
    channel_map=immutabledict(
        # (Minimum channel, maximum channel)
        tpc=(0, 247),
        diagnostic=(248, 253),
        aqmon=(254, 999)),
    hev_gain_model=('to_pe_per_run',
                    'https://raw.githubusercontent.com/XENONnT/strax_auxiliary_files/master/to_pe.npy'),
    gain_model=('to_pe_per_run',
                'https://raw.githubusercontent.com/XENONnT/strax_auxiliary_files/master/to_pe.npy'),
    pmt_pulse_filter=(
        0.012, -0.119,
        2.435, -1.271, 0.357, -0.174, -0., -0.036,
        -0.028, -0.019, -0.025, -0.013, -0.03, -0.039,
        -0.005, -0.019, -0.012, -0.015, -0.029, 0.024,
        -0.007, 0.007, -0.001, 0.005, -0.002, 0.004, -0.002),
    tail_veto_threshold=int(1e5),
    # Smaller right extension since we applied the filter
    peak_right_extension=30,
    peak_min_pmts=2,
    save_outside_hits=(3, 3),
    hit_min_amplitude='XENON1T_SR1',
    peak_split_gof_threshold=(
        None,  # Reserved
        ((0.5, 1), (3.5, 0.25)),
        ((2, 1), (4.5, 0.4))))


def demo():
    """Return strax context used in the straxen demo notebook"""
    straxen.download_test_data()

    st = strax.Context(
        storage=[strax.DataDirectory('./strax_data'),
                 strax.DataDirectory('./strax_test_data',
                                     deep_scan=True,
                                     provide_run_metadata=True,
                                     readonly=True)],
        forbid_creation_of=straxen.daqreader.DAQReader.provides,
        config=dict(**x1t_common_config),
        **x1t_context_config)
    st.register(straxen.RecordsFromPax)
    return st


def fake_daq():
    """Context for processing fake DAQ data in the current directory"""
    st = strax.Context(
        storage=[strax.DataDirectory('./strax_data'),
                 # Fake DAQ puts run doc JSON in same folder:
                 strax.DataDirectory('./from_fake_daq',
                                     provide_run_metadata=True,
                                     readonly=True)],
        config=dict(daq_input_dir='./from_fake_daq',
                    daq_chunk_duration=int(2e9),
                    daq_compressor='lz4',
                    n_readout_threads=8,
                    daq_overlap_chunk_duration=int(2e8),
                    **x1t_common_config),
        **x1t_context_config)
    st.register(straxen.Fake1TDAQReader)
    return st


def xenon1t_dali(output_folder='./strax_data', build_lowlevel=False, **kwargs):
    context_options = {
        **x1t_context_config,
        **kwargs}

    st = strax.Context(
        storage=[
            strax.DataDirectory(
                '/dali/lgrandi/xenon1t/strax_converted/raw',
                take_only='raw_records',
                provide_run_metadata=True,
                readonly=True),
            strax.DataDirectory(
                '/dali/lgrandi/xenon1t/strax_converted/processed',
                readonly=True),
            strax.DataDirectory(output_folder)],
        config=dict(**x1t_common_config),
        # When asking for runs that don't exist, throw an error rather than
        # starting the pax converter
        forbid_creation_of=(
            straxen.daqreader.DAQReader.provides if build_lowlevel
            else straxen.daqreader.DAQReader.provides + ('records', 'peaklets')),
        **context_options)
    st.register(straxen.RecordsFromPax)
    return st


def xenon1t_led(**kwargs):
    st = xenon1t_dali(**kwargs)
    st.context_config['check_available'] = ('raw_records', 'led_calibration')
    # Return a new context with only raw_records and led_calibration registered
    st = st.new_context(
        replace=True,
        config=st.config,
        storage=st.storage,
        **st.context_config)
    st.register([straxen.RecordsFromPax, straxen.LEDCalibration])
    return st


def xenon1t_simulation(output_folder='./strax_data'):
    import wfsim
    st = strax.Context(
        storage=strax.DataDirectory(output_folder),
        config=dict(
            fax_config=straxen.aux_repo + '1c5793b7d6c1fdb7f99a67926ee3c16dd3aa944f/fax_files/fax_config_1t.json',
            detector='XENON1T',
            **straxen.contexts.x1t_common_config),
        **straxen.contexts.common_opts)
    st.register(wfsim.RawRecordsFromFax1T)
    return st<|MERGE_RESOLUTION|>--- conflicted
+++ resolved
@@ -82,8 +82,6 @@
         **context_options)
     st.register_all(have_nT_plugins)
     st.register([straxen.DAQReader, straxen.LEDCalibration])
-
-<<<<<<< HEAD
     st.set_config({
         'hev_gain_model':('to_pe_constant', 'gain_2e6HVmap_cutoff_1310'),
         'tail_veto_threshold': 1500.,  # PE
@@ -91,9 +89,6 @@
         'tail_veto_resolution': 100,  # ns
         'tail_veto_duration': 1e5,  # ns
         })
-
-=======
->>>>>>> f2ae45cb
     st.storage = [straxen.RunDB(
         readonly=not we_are_the_daq,
         minimum_run_number=_minimum_run_number,
@@ -130,29 +125,6 @@
     # https://xe1t-wiki.lngs.infn.it/doku.php?id=xenon:xenonnt:dsg:daq:sector_swap
     st.set_context_config({'apply_data_function': (straxen.common.remap_old,)})
     return st
-
-
-def xenonnt_initial_commissioning(**kwargs):
-    """
-    First phase of the commissioning of XENONnT.
-    These are runs 7157-9271.
-    xe1t-wiki.lngs.infn.it/doku.php?id=xenon:xenonnt:analysis:commissioning:straxen_contexts
-    """
-    st = xenonnt_online(_minimum_run_number=7157, **kwargs)
-    st.set_config(dict(
-        gain_model=('to_pe_constant', 'TemporaryGXe_1500V_PMT116_1300_PMT195_1300'),
-<<<<<<< HEAD
-        hev_gain_model=('disabled', None)))
-=======
-        hev_gain_model=('disabled', None),
-        tail_veto_threshold=0,  # PE
-        tail_veto_duration=int(3e6),  # ns
-        tail_veto_resolution=int(1e3),  # ns
-        tail_veto_pass_fraction=0.05,  # fraction of area
-    ))
->>>>>>> f2ae45cb
-    return st
-
 
 def xenonnt_led(**kwargs):
     st = xenonnt_online(**kwargs)
