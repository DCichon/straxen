import os
import re
import typing
import socket
from tqdm import tqdm
from copy import deepcopy
import strax
from .rucio import key_to_rucio_did, RucioLocalBackend
import warnings

try:
    import utilix
except (RuntimeError, FileNotFoundError):
    # We might be on a travis job
    pass
from straxen import uconfig

export, __all__ = strax.exporter()


@export
class RunDB(strax.StorageFrontend):
    """
    Frontend that searches RunDB MongoDB for data.
    """
    # Dict of alias used in rundb: regex on hostname
    hosts = {
        'dali': r'^dali.*rcc.*',
    }

    provide_run_metadata = True

    def __init__(self,
                 minimum_run_number=7157,
                 maximum_run_number=None,
                 runid_field='name',
                 local_only=False,
                 new_data_path=None,
                 reader_ini_name_is_mode=False,
                 rucio_path=None,
                 mongo_url=None,
                 mongo_user=None,
                 mongo_password=None,
                 mongo_database=None,
                 *args, **kwargs):
        """
        :param minimum_run_number: Lowest number to consider
        :param maximum_run_number: Highest number to consider. When None
            (the default) consider all runs that are higher than the
            minimum_run_number.
        :param runid_field: Rundb field to which strax's run_id concept
            corresponds. Can be either
            - 'name': values must be strings, for XENON1T
            - 'number': values must be ints, for XENONnT DAQ tests
        :param local_only: Do not show data as available if it would
            have to be downloaded from a remote location.
        :param new_data_path: Path where new files are to be written.
            Defaults to None: do not write new data
            New files will be registered in the runs db!
        :param reader_ini_name_is_mode: If True, will overwrite the
            'mode' field with 'reader.ini.name'.
        :param rucio_path: What is the base path where Rucio is mounted
        :param mongo_url: URL to Mongo runs database (excl auth)
        :param mongo_user: user to Mongo runs database
        :param mongo_password: password to Mongo runs database
        :param mongo_database: database name of Mongo runs database

        Other (kw)args are passed to StorageFrontend.__init__
        """
        super().__init__(*args, **kwargs)
        self.local_only = local_only
        self.new_data_path = new_data_path
        self.reader_ini_name_is_mode = reader_ini_name_is_mode
        self.minimum_run_number = minimum_run_number
        self.maximum_run_number = maximum_run_number
        self.rucio_path = rucio_path
        if self.new_data_path is None:
            self.readonly = True
        self.runid_field = runid_field

        if self.runid_field not in ['name', 'number']:
            raise ValueError("Unrecognized runid_field option %s" % self.runid_field)

        self.hostname = socket.getfqdn()
        if not self.readonly and self.hostname.endswith('xenon.local'):
            # We want admin access to start writing data!
            mongo_url = uconfig.get('rundb_admin', 'mongo_rdb_url')
            mongo_user = uconfig.get('rundb_admin', 'mongo_rdb_username')
            mongo_password = uconfig.get('rundb_admin', 'mongo_rdb_password')
            mongo_database = uconfig.get('rundb_admin', 'mongo_rdb_database')

        # setup mongo kwargs...
        # utilix.rundb.pymongo_collection will take the following variables as kwargs
        #     url: mongo url, including auth
        #     user: the user
        #     password: the password for the above user
        #     database: the mongo database name
        # finally, it takes the collection name as an arg (not a kwarg).
        # if no collection arg is passed, it defaults to the runsDB collection
        # See github.com/XENONnT/utilix/blob/master/utilix/rundb.py for more details
        mongo_kwargs = {'url': mongo_url,
                        'user': mongo_user,
                        'password': mongo_password,
                        'database': mongo_database}
        self.collection = utilix.rundb.xent_collection(**mongo_kwargs)

        # Do not delete the client!
        self.client = self.collection.database.client

        self.backends = [
            strax.FileSytemBackend(),
        ]

        # Construct mongo query for runs with available data.
        # This depends on the machine you're running on.
        self.available_query = [{'host': self.hostname}]

        # Go through known host aliases
        for host_alias, regex in self.hosts.items():
            if re.match(regex, self.hostname):
                self.available_query.append({'host': host_alias})

        if self.rucio_path is not None:
<<<<<<< HEAD
            self.backends.append(strax.rucio(self.rucio_path))
=======
            # TODO replace with rucio backend in the rucio module
            self.backends.append(RucioLocalBackend(self.rucio_path))
>>>>>>> 9acbc9e5
            # When querying for rucio, add that it should be dali-userdisk
            self.available_query.append({'host': 'rucio-catalogue',
                                         'location': 'UC_DALI_USERDISK',
                                         'status': 'transferred',
                                         })

    def _data_query(self, key):
        """Return MongoDB query for data field matching key"""
        return {
            'data': {
                '$elemMatch': {
                    'type': key.data_type,
                    '$and': [{'type': key.data_type,  'lineage_hash': key.lineage_hash},
                             {'$or': self.available_query}]
                }
            }}

    def _find(self, key: strax.DataKey,
              write, allow_incomplete, fuzzy_for, fuzzy_for_options):
        if key.run_id.startswith('_'):
            # Superruns are currently not supprorted..
            raise strax.DataNotAvailable
        
        if fuzzy_for or fuzzy_for_options:
            warnings.warn("Can't do fuzzy with RunDB yet. Only returning exact matches")

        # Check if the run exists
        if self.runid_field == 'name':
            run_query = {'name': str(key.run_id)}
        else:
            run_query = {'number': int(key.run_id)}

        # Check that we are in rucio backend
        if self.rucio_path is not None:
            rucio_key = key_to_rucio_did(key)
            rucio_available_query = self.available_query[-1]
            dq = {
                'data': {
                    '$elemMatch': {
                        'type': key.data_type,
                        'did': rucio_key,
                        **rucio_available_query,
                    },
                }}
            doc = self.collection.find_one({**run_query,
                                            **dq,
                                            },
                                           projection=dq)
            if doc is not None:
                datum = doc['data'][0]
                error_message = f'Expected {rucio_key} got data on {datum["location"]}'
                assert datum.get('did', '') == rucio_key, error_message
                backend_name = 'RucioLocalBackend'
                backend_key = key_to_rucio_did(key)
                return backend_name, backend_key

        dq = self._data_query(key)
        doc = self.collection.find_one({**run_query, **dq}, projection=dq)

        if doc is None:
            # Data was not found
            if not write:
                raise strax.DataNotAvailable

            output_path = os.path.join(self.new_data_path, str(key))

            if self.new_data_path is not None:
                doc = self.collection.find_one(run_query, projection={'_id'})
                if not doc:
                    raise ValueError(f"Attempt to register new data for"
                                     f" non-existing run {key.run_id}")
                self.collection.find_one_and_update(
                    {'_id': doc['_id']},
                    {'$push': {'data': {
                        'location': output_path,
                        'host': self.hostname,
                        'type': key.data_type,
                        'protocol': strax.FileSytemBackend.__name__,
                        'did': key_to_rucio_did(key),
                        'lineage_hash': key.lineage_hash,

                    }}})

            return (strax.FileSytemBackend.__name__,
                    output_path)
        datum = doc['data'][0]

        if datum['host'] == 'rucio-catalogue':
            raise strax.DataNotAvailable

        if write and not self._can_overwrite(key):
            raise strax.DataExistsError(at=datum['location'])

        return datum['protocol'], datum['location']

    def find_several(self, keys: typing.List[strax.DataKey], **kwargs):
        if kwargs.get('fuzzy_for', False) or kwargs.get('fuzzy_for_options', False):
            warnings.warn("Can't do fuzzy with RunDB yet. Only returning exact matches")
        if not len(keys):
            return []
        if not len(set([k.lineage_hash for k in keys])) == 1:
            raise ValueError("find_several keys must have same lineage")
        if not len(set([k.data_type for k in keys])) == 1:
            raise ValueError("find_several keys must have same data type")
        keys = list(keys)  # Context used to pass a set

        if self.runid_field == 'name':
            run_query = {'name': {'$in': [key.run_id for key in keys]}}
        else:
            run_query = {f'{self.runid_field}': {'$in': [int(key.run_id) for key in keys if not key.run_id.startswith('_')]}}
        dq = self._data_query(keys[0])

        # dict.copy is sometimes not sufficient for nested dictionary
        projection = deepcopy(dq)
        projection.update({
            k: True
            for k in f'name number'.split()})

        results_dict = dict()
        for doc in self.collection.find(
                {**run_query, **dq}, projection=projection):
            # If you get a key error here there might be something off with the
            # projection
            datum = doc['data'][0]

            if self.runid_field == 'name':
                dk = doc['name']
            else:
                dk = f'{doc["number"]:06}'
            try:
                results_dict[dk] = datum['protocol'], datum['location']
            except KeyError as e:
                raise KeyError(f'Queries failed\n{run_query}\n{dq}\n{doc}') from e
        return [results_dict.get(k.run_id, False)
                for k in keys]

    def _list_available(self, key: strax.DataKey,
                        allow_incomplete, fuzzy_for, fuzzy_for_options):
        if fuzzy_for or fuzzy_for_options or allow_incomplete:
            # The RunDB frontend can do neither fuzzy nor incomplete
            warnings.warn('RunDB cannot do fuzzy or incomplete')

        q = self._data_query(key)
        q.update(self.number_query())

        cursor = self.collection.find(
            q,
            projection=[self.runid_field])
        return [x[self.runid_field] for x in cursor]

    def _scan_runs(self, store_fields):
        query = self.number_query()
        projection = strax.to_str_tuple(list(store_fields))
        # Replace fields by their subfields if requested only take the most
        # "specific" projection
        projection = [f1 for f1 in projection
                      if not any([f2.startswith(f1 + ".") for f2 in projection])]
        cursor = self.collection.find(
            filter=query,
            projection=projection)
        for doc in tqdm(cursor, desc='Fetching run info from MongoDB',
                        total=cursor.count()):
            del doc['_id']
            if self.reader_ini_name_is_mode:
                doc['mode'] = \
                    doc.get('reader', {}).get('ini', {}).get('name', '')
            yield doc

    def run_metadata(self, run_id, projection=None):
        if run_id.startswith('_'):
            # Superruns are currently not supprorted..
            raise strax.DataNotAvailable
        
        if self.runid_field == 'name':
            run_id = str(run_id)
        else:
            run_id = int(run_id)
        if isinstance(projection, str):
            projection = {projection: 1}
        elif isinstance(projection, (list, tuple)):
            projection = {x: 1 for x in projection}

        doc = self.collection.find_one(
            {self.runid_field: run_id},
            projection=projection)
        if doc is None:
            raise strax.DataNotAvailable
        if self.reader_ini_name_is_mode:
            doc['mode'] = doc.get('reader', {}).get('ini', {}).get('name', '')
        return doc

    def number_query(self):
        q_number = {}
        if self.minimum_run_number:
            q_number = {'$gt': self.minimum_run_number}
        if self.maximum_run_number is not None:
            q_number.update({'$lt': self.maximum_run_number})
        if q_number:
            return {'number': q_number}
        return {}<|MERGE_RESOLUTION|>--- conflicted
+++ resolved
@@ -121,12 +121,8 @@
                 self.available_query.append({'host': host_alias})
 
         if self.rucio_path is not None:
-<<<<<<< HEAD
-            self.backends.append(strax.rucio(self.rucio_path))
-=======
             # TODO replace with rucio backend in the rucio module
             self.backends.append(RucioLocalBackend(self.rucio_path))
->>>>>>> 9acbc9e5
             # When querying for rucio, add that it should be dali-userdisk
             self.available_query.append({'host': 'rucio-catalogue',
                                          'location': 'UC_DALI_USERDISK',
