--- conflicted
+++ resolved
@@ -69,18 +69,14 @@
         default=True, track=False,
         help='Crash if any of the pulses in raw_records overlap with others '
              'in the same channel'),
-
-<<<<<<< HEAD
     strax.Option(
         'allow_sloppy_chunking',
         default=False, track=False,
         help=('Use a default baseline for incorrectly chunked fragments. '
               'This is a kludge for improperly converted XENON1T data.')),
-
-=======
-    *HITFINDER_OPTIONS,
->>>>>>> adc65bcd
-)
+    
+    *HITFINDER_OPTIONS)
+
 class PulseProcessing(strax.Plugin):
     """
     1. Split raw_records into:
