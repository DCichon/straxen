import numba
import numpy as np

import strax
<<<<<<< HEAD
from straxen import get_to_pe
from straxen import get_resource

=======
import straxen
>>>>>>> 52d6dfd8
export, __all__ = strax.exporter()


@export
@strax.takes_config(
    strax.Option('hev_gain_model',
                 default=('disabled', None),
                 help='PMT gain model used in the software high-energy veto.'
                      'Specify as (model_type, model_config)'),
    strax.Option(
<<<<<<< HEAD
        'to_pe_file',
        default='https://raw.githubusercontent.com/XENONnT/strax_auxiliary_files/master/to_pe.npy',    # noqa
        help='URL of the to_pe conversion factors'),
    strax.Option(
        'adc_thresholds',
        default='/home/dwenz/python_scripts/XENONnT/analysiscode/PMTs/HitFinder/Threshold/find_hits_thresholds.npy',
        help='File containing the channel individual hit_finder thresholds.'),
=======
        'baseline_samples',
        default=40,
        help='Number of samples to use at the start of the pulse to determine '
             'the baseline'),
>>>>>>> 52d6dfd8
    # Tail veto options
    strax.Option(
        'tail_veto_threshold',
        default=0,
        help=("Minimum peakarea in PE to trigger tail veto."
              "Set to None, 0 or False to disable veto.")),
    strax.Option(
        'tail_veto_duration',
        default=int(3e6),
        help="Time in ns to veto after large peaks"),
    strax.Option(
        'tail_veto_resolution',
        default=int(1e3),
        help="Time resolution in ns for pass-veto waveform summation"),
    strax.Option(
        'tail_veto_pass_fraction',
        default=0.05,
        help="Pass veto if maximum amplitude above max * fraction"),
    strax.Option(
        'tail_veto_pass_extend',
        default=3,
        help="Extend pass veto by this many samples (tail_veto_resolution!)"),

    # PMT pulse processing options
    strax.Option(
        'pmt_pulse_filter',
        default=None,
        help='Linear filter to apply to pulses, will be normalized.'),
    strax.Option(
        'save_outside_hits',
        default=(3, 20),
        help='Save (left, right) samples besides hits; cut the rest'),
    strax.Option(
        'hit_min_amplitude',
        default=15,
        help='Minimum hit amplitude in ADC counts above baseline. '
             'Specify as a tuple of length n_tpc_pmts, or a number.'),

    strax.Option(
        'n_tpc_pmts', type=int,
        help='Number of TPC PMTs'),
    strax.Option(
        'check_raw_record_overlaps',
        default=True, track=False,
        help='Crash if any of the pulses in raw_records overlap with others '
             'in the same channel'),
)
class PulseProcessing(strax.Plugin):
    """
    1. Split raw_records into:
     - tpc_records
     - aqmon_records

    For TPC records, apply basic processing:
    1. Flip, baseline, and integrate the waveform
    2. Apply software HE veto after high-energy peaks.
    3. Find hits, apply linear filter, and zero outside hits.
    """
    __version__ = '0.2.0'

    parallel = 'process'
    rechunk_on_save = False
    compressor = 'lz4'

    depends_on = 'raw_records'

    provides = ('records', 'veto_regions', 'pulse_counts')
    data_kind = {k: k for k in provides}

    def infer_dtype(self):
        # Get record_length from the plugin making raw_records
        self.record_length = strax.record_length_from_dtype(
            self.deps['raw_records'].dtype_for('raw_records'))

        dtype = dict()
        for p in self.provides:
            if 'records' in p:
                dtype[p] = strax.record_dtype(self.record_length)
        dtype['veto_regions'] = strax.hit_dtype
        dtype['pulse_counts'] = pulse_count_dtype(self.config['n_tpc_pmts'])

        return dtype

    def setup(self):
<<<<<<< HEAD
        self.to_pe = get_to_pe(self.run_id, self.config['to_pe_file'])
        self.hit_thresholds = get_resource(self.config['adc_thresholds'], fmt='npy')
=======
        self.hev_enabled = (
            (self.config['hev_gain_model'][0] != 'disabled')
            and self.config['tail_veto_threshold'])
        if self.hev_enabled:
            self.to_pe = straxen.get_to_pe(
                self.run_id,
                self.config['hev_gain_model'],
                n_tpc_pmts=self.config['n_tpc_pmts'])
>>>>>>> 52d6dfd8

    def compute(self, raw_records):
        if self.config['check_raw_record_overlaps']:
            check_overlaps(raw_records, n_channels=3000)

        # Throw away any non-TPC records; this should only happen for XENON1T
        # converted data
        raw_records = raw_records[
            raw_records['channel'] < self.config['n_tpc_pmts']]

        # Convert everything to the records data type -- adds extra fields.
        r = strax.raw_to_records(raw_records)
        del raw_records

        # Do not trust in DAQ + strax.baseline to leave the
        # out-of-bounds samples to zero.
        # TODO: better to throw an error if something is nonzero
        strax.zero_out_of_bounds(r)

        strax.baseline(r,
                       baseline_samples=self.config['baseline_samples'],
                       flip=True)

        strax.integrate(r)

        pulse_counts = count_pulses(r, self.config['n_tpc_pmts'])

        if len(r) and self.hev_enabled:
            r, r_vetoed, veto_regions = software_he_veto(
                r, self.to_pe,
                self.hit_thresholds,
                area_threshold=self.config['tail_veto_threshold'],
                veto_length=self.config['tail_veto_duration'],
                veto_res=self.config['tail_veto_resolution'],
                pass_veto_fraction=self.config['tail_veto_pass_fraction'],
                pass_veto_extend=self.config['tail_veto_pass_extend'])

            # In the future, we'll probably want to sum the waveforms
            # inside the vetoed regions, so we can still save the "peaks".
            del r_vetoed

        else:
            veto_regions = np.zeros(0, dtype=strax.hit_dtype)

        if len(r):
            # Find hits
            # -- before filtering,since this messes with the with the S/N
            hits = strax.find_hits(
                r,
                min_amplitude=self.config['hit_min_amplitude'])

            if self.config['pmt_pulse_filter']:
                # Filter to concentrate the PMT pulses
                strax.filter_records(
                    r, np.array(self.config['pmt_pulse_filter']))

            le, re = self.config['save_outside_hits']
            r = strax.cut_outside_hits(r, hits,
                                       left_extension=le,
                                       right_extension=re)

            # Probably overkill, but just to be sure...
            strax.zero_out_of_bounds(r)

        return dict(records=r,
                    pulse_counts=pulse_counts,
                    veto_regions=veto_regions)


##
# Software HE Veto
##

@export
def software_he_veto(records, to_pe, thresholds,
                     area_threshold=int(1e5),
                     veto_length=int(3e6),
                     veto_res=int(1e3),
                     pass_veto_fraction=0.01,
                     pass_veto_extend=3):
    """Veto veto_length (time in ns) after peaks larger than
    area_threshold (in PE).

    Further large peaks inside the veto regions are still passed:
    We sum the waveform inside the veto region (with time resolution
    veto_res in ns) and pass regions within pass_veto_extend samples
    of samples with amplitude above pass_veto_fraction times the maximum.

    :returns: (preserved records, vetoed records, veto intervals).

    :param records: PMT records
    :param to_pe: ADC to PE conversion factors for the channels in records.
    :param thresholds: Thresholds used in find_hits.
    :param area_threshold: Minimum peak area to trigger the veto.
    Note we use a much rougher clustering than in later processing.
    :param veto_length: Time in ns to veto after the peak
    :param veto_res: Resolution of the sum waveform inside the veto region.
    Do not make too large without increasing integer type in some strax
    dtypes...
    :param pass_veto_fraction: fraction of maximum sum waveform amplitude to
    trigger veto passing of further peaks
    :param pass_veto_extend: samples to extend (left and right) the pass veto
    regions.
    """
    veto_res = int(veto_res)
    if veto_res > np.iinfo(np.int16).max:
        raise ValueError("Veto resolution does not fit 16-bit int")
    veto_length = np.ceil(veto_length / veto_res).astype(np.int) * veto_res
    veto_n = int(veto_length / veto_res) + 1

    # 1. Find large peaks in the data.
    # This will actually return big agglomerations of peaks and their tails
    peaks = strax.find_peaks(
        records, to_pe,
        gap_threshold=1,
        left_extension=0,
        right_extension=0,
        min_channels=100,
        min_area=area_threshold,
        result_dtype=strax.peak_dtype(n_channels=len(to_pe),
                                      n_sum_wv_samples=veto_n))

    # 2a. Set 'candidate regions' at these peaks. These should:
    #  - Have a fixed maximum length (else we can't use the strax hitfinder on them)
    #  - Never extend beyond the current chunk
    #  - Do not overlap
    # TODO: pass the chunk endtime! For now we just use the last record endtime
    veto_start = peaks['time']
    veto_end = np.clip(peaks['time'] + veto_length,
                       None,
                       strax.endtime(records[-1]))
    veto_end[:-1] = np.clip(veto_end[:-1], None, veto_start[1:])

    # 2b. Convert these into strax record-like objects
    # Note the waveform is float32 though (it's a summed waveform)
    regions = np.zeros(
        len(veto_start),
        dtype=strax.interval_dtype + [
            ("data", (np.float32, veto_n)),
            ("baseline", np.float32),
            ("baseline_rms", np.float32),
            ("reduction_level", np.int64),
            ("record_i", np.int64),
            ("pulse_length", np.int64),
        ])
    regions['time'] = veto_start
    regions['length'] = (veto_end - veto_start) // veto_n
    regions['pulse_length'] = veto_n
    regions['dt'] = veto_res

    if not len(regions):
        # No veto anywhere in this data
        return records, records[:0], np.zeros(0, strax.hit_dtype)

    # 3. Find pass_veto regios with big peaks inside the veto regions.
    # For this we compute a rough sum waveform (at low resolution,
    # without looping over the pulse data)
    rough_sum(regions, records, to_pe, veto_n, veto_res)
    regions['data'] /= np.max(regions['data'], axis=1)[:, np.newaxis]

    pass_veto = strax.find_hits(regions, min_amplitude=pass_veto_fraction)

    # 4. Extend these by a few samples and inverse to find veto regions
    regions['data'] = 1
    regions = strax.cut_outside_hits(
        regions,
        pass_veto,
        left_extension=pass_veto_extend,
        right_extension=pass_veto_extend)
    regions['data'] = 1 - regions['data']

    veto = strax.find_hits(regions, min_amplitude=1)

    # Do not remove very tiny regions
    veto = veto[veto['length'] > 2 * pass_veto_extend]

    # 5. Apply the veto and return results
    veto_mask = strax.fully_contained_in(records, veto) == -1
    return tuple(list(_mask_and_not(records, veto_mask)) + [veto])


@numba.njit(cache=True, nogil=True)
def rough_sum(regions, records, to_pe, n, dt):
    """Compute ultra-rough sum waveforms for regions, assuming:
     - every record is a single peak at its first sample
     - all regions have the same length and dt
    and probably not carying too much about boundaries
    """
    if not len(regions) or not len(records):
        return

    # dt and n are passed explicitly to avoid overflows/wraparounds
    # related to the small dt integer type

    peak_i = 0
    r_i = 0
    while (peak_i <= len(regions) - 1) and (r_i <= len(records) - 1):

        p = regions[peak_i]
        l = p['time']
        r = l + n * dt

        while True:
            if r_i > len(records) - 1:
                # Scan ahead until records contribute
                break
            t = records[r_i]['time']
            if t >= r:
                break
            if t >= l:
                index = int((t - l) // dt)
                regions[peak_i]['data'][index] += (
                        records[r_i]['area'] * to_pe[records[r_i]['channel']])
            r_i += 1
        peak_i += 1


##
# Pulse counting
##

@export
def pulse_count_dtype(n_channels):
    # NB: don't use the dt/length interval dtype, integer types are too small
    # to contain these huge chunk-wide intervals
    return [
        (('Lowest start time observed in the chunk', 'time'), np.int64),
        (('Highest endt ime observed in the chunk', 'endtime'), np.int64),
        (('Number of pulses', 'pulse_count'),
         (np.int64, n_channels)),
        (('Number of lone pulses', 'lone_pulse_count'),
         (np.int64, n_channels)),
        (('Integral of all pulses in ADC_count x samples', 'pulse_area'),
         (np.int64, n_channels)),
        (('Integral of lone pulses in ADC_count x samples', 'lone_pulse_area'),
         (np.int64, n_channels)),
    ]


def count_pulses(records, n_channels):
    """Return array with one element, with pulse count info from records"""
    if len(records):
        result = np.zeros(1, dtype=pulse_count_dtype(n_channels))
        _count_pulses(records, n_channels, result)
        return result
    return np.zeros(0, dtype=pulse_count_dtype(n_channels))


@numba.njit(cache=True, nogil=True)
def _count_pulses(records, n_channels, result):
    count = np.zeros(n_channels, dtype=np.int64)
    lone_count = np.zeros(n_channels, dtype=np.int64)
    area = np.zeros(n_channels, dtype=np.int64)
    lone_area = np.zeros(n_channels, dtype=np.int64)

    last_end_seen = 0
    next_start = 0

    # Array of booleans to track whether we are currently in a lone pulse
    # in each channel
    in_lone_pulse = np.zeros(n_channels, dtype=np.bool_)

    for r_i, r in enumerate(records):
        if r_i != len(records) - 1:
            next_start = records[r_i + 1]['time']

        ch = r['channel']
        if ch >= n_channels:
            print(ch)
            raise RuntimeError("Out of bounds channel in get_counts!")

        area[ch] += r['area']  # <-- Summing total area in channel

        if r['record_i'] == 0:
            count[ch] += 1

            if (r['time'] > last_end_seen
                    and r['time'] + r['pulse_length'] * r['dt'] < next_start):
                # This is a lone pulse
                lone_count[ch] += 1
                in_lone_pulse[ch] = True
                lone_area[ch] += r['area']
            else:
                in_lone_pulse[ch] = False

            last_end_seen = max(last_end_seen,
                                r['time'] + r['pulse_length'] * r['dt'])

        elif in_lone_pulse[ch]:
            # This is a subsequent fragment of a lone pulse
            lone_area[ch] += r['area']

    res = result[0]
    res['pulse_count'][:] = count[:]
    res['lone_pulse_count'][:] = lone_count[:]
    res['pulse_area'][:] = area[:]
    res['lone_pulse_area'][:] = lone_area[:]
    res['time'] = records[0]['time']
    res['endtime'] = last_end_seen


##
# Misc
##

@numba.njit(cache=True, nogil=True)
def _mask_and_not(x, mask):
    return x[mask], x[~mask]


@export
@numba.njit(cache=True, nogil=True)
def channel_split(rr, first_other_ch):
    """Return """
    return _mask_and_not(rr, rr['channel'] < first_other_ch)


@export
def check_overlaps(records, n_channels):
    """Raise a ValueError if any of the pulses in records overlap

    Assumes records is already sorted by time.
    """
    last_end = np.zeros(n_channels, dtype=np.int64)
    channel, time = _check_overlaps(records, last_end)
    if channel != -9999:
        raise ValueError(
            f"Bad data! In channel {channel}, a pulse starts at {time}, "
            f"BEFORE the previous pulse in that same channel ended "
            f"(at {last_end[channel]})")


@numba.njit(cache=True, nogil=True)
def _check_overlaps(records, last_end):
    for r in records:
        if r['time'] < last_end[r['channel']]:
            return r['channel'], r['time']
        last_end[r['channel']] = strax.endtime(r)
    return -9999, -9999<|MERGE_RESOLUTION|>--- conflicted
+++ resolved
@@ -2,13 +2,8 @@
 import numpy as np
 
 import strax
-<<<<<<< HEAD
-from straxen import get_to_pe
-from straxen import get_resource
-
-=======
+
 import straxen
->>>>>>> 52d6dfd8
 export, __all__ = strax.exporter()
 
 
@@ -19,20 +14,10 @@
                  help='PMT gain model used in the software high-energy veto.'
                       'Specify as (model_type, model_config)'),
     strax.Option(
-<<<<<<< HEAD
-        'to_pe_file',
-        default='https://raw.githubusercontent.com/XENONnT/strax_auxiliary_files/master/to_pe.npy',    # noqa
-        help='URL of the to_pe conversion factors'),
-    strax.Option(
-        'adc_thresholds',
-        default='/home/dwenz/python_scripts/XENONnT/analysiscode/PMTs/HitFinder/Threshold/find_hits_thresholds.npy',
-        help='File containing the channel individual hit_finder thresholds.'),
-=======
         'baseline_samples',
         default=40,
         help='Number of samples to use at the start of the pulse to determine '
              'the baseline'),
->>>>>>> 52d6dfd8
     # Tail veto options
     strax.Option(
         'tail_veto_threshold',
@@ -117,10 +102,6 @@
         return dtype
 
     def setup(self):
-<<<<<<< HEAD
-        self.to_pe = get_to_pe(self.run_id, self.config['to_pe_file'])
-        self.hit_thresholds = get_resource(self.config['adc_thresholds'], fmt='npy')
-=======
         self.hev_enabled = (
             (self.config['hev_gain_model'][0] != 'disabled')
             and self.config['tail_veto_threshold'])
@@ -129,7 +110,6 @@
                 self.run_id,
                 self.config['hev_gain_model'],
                 n_tpc_pmts=self.config['n_tpc_pmts'])
->>>>>>> 52d6dfd8
 
     def compute(self, raw_records):
         if self.config['check_raw_record_overlaps']:
