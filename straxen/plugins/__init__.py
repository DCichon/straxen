--- conflicted
+++ resolved
@@ -16,11 +16,6 @@
 from . import event_processing
 from .event_processing import *
 
-<<<<<<< HEAD
-from . import cuts
-from .cuts import *
-
-
 from . import nveto_daqreader
 from .nveto_daqreader import *
 
@@ -29,6 +24,5 @@
 
 from . import nveto_pulse_processing
 from .nveto_pulse_processing import *
-=======
-from . import x1t_cuts
->>>>>>> 52d6dfd8
+
+from . import x1t_cuts