import numba
import numpy as np
from immutabledict import immutabledict

import strax
import straxen
export, __all__ = strax.exporter()

@export
@strax.takes_config(
    strax.Option(
        'save_outside_hits_nv',
        default=(3, 15), track=True,
        help='Save (left, right) samples besides hits; cut the rest'),
    strax.Option(
        'hit_min_amplitude_nv',
        default=20, track=True,
        help='Minimum hit amplitude in ADC counts above baseline. '
             'Specify as a tuple of length n_nveto_pmts, or a number.'),
    strax.Option(
        'min_split_nv',
        default=100, track=True,
        help='Minimum height difference pe/sample between local minimum and maximum, '
             'that a pulse get split.'),
    strax.Option(
        'min_split_ratio_nv',
        default=0, track=True,
        help='Min ratio between local maximum and minimum to split pulse (zero to switch this off).'),
    strax.Option(
        'entropy_template_nv',
        default='flat', track=True,
        help='Template data is compared with in conditional entropy. Can be either "flat" or an template array.'),
    strax.Option(
        'entropy_square_data_nv',
        default=False, track=True,
        help='Parameter which decides if data is first squared before normalized and compared to the template.'),
    strax.Option('channel_map', track=False, type=immutabledict,
                 help="immutabledict mapping subdetector to (min, max) "
                      "channel number."),
    strax.Option(
        'to_pe_file_nv',
        default=straxen.aux_repo + '/c5800ea686f06f0149af30b2db9c08b6216ecb36/n_veto_gains.npy?raw=true',  # noqa
        help='URL of the to_pe conversion factors. Expect gains in units ADC/sample.'),
)
class nVETOHitlets(strax.Plugin):
    """
    Plugin which computes the nveto hitlets and their parameters.
<<<<<<< HEAD

    Hitlets are an extension of regular hits. They include the left
    and right extension. The plugin does the following:

=======
    
    Hitlets are an extension of regular hits. They include the left
    and right extension. The plugin does the following:
>>>>>>> cec7ee4a
        1. Generate hitlets which includes these sub-steps:
            * Apply left and right hit extension and concatenate
                overlapping hits.
            * Generate temp. hitelts and look for their waveforms in
                their corresponding records.
            * Split hitlets if they satisfy the set criteria.
        2. Compute the properties of the hitlets.
<<<<<<< HEAD

=======
   
>>>>>>> cec7ee4a
    Note:
        Hitlets are getting chopped if extended in not recorded regions.
    """
    __version__ = '0.0.2'

    parallel = 'process'
    rechunk_on_save = False
    compressor = 'lz4'

    depends_on = 'records_nv'

    provides = 'hitlets_nv'
    data_kind = 'hitlets_nv'

    dtype = strax.hitlet_dtype()

    def setup(self):
        # TODO: Unify with TPC and add adc thresholds
        self.to_pe = straxen.get_resource(self.config['to_pe_file_nv'], fmt='npy')

    def compute(self, records_nv, start, end):
        # Search again for hits in records:
        hits = strax.find_hits(records_nv, min_amplitude=self.config['hit_min_amplitude_nv'])

        # Merge concatenate overlapping  within a channel. This is important
        # in case hits were split by record boundaries. In case we
        # accidentally concatenate two PMT signals we split them later again.
        hits = strax.concat_overlapping_hits(hits,
                                             self.config['save_outside_hits_nv'],
                                             self.config['channel_map']['nveto'],
                                             start,
                                             end)
        hits = strax.sort_by_time(hits)

        # Now convert hits into temp_hitlets including the data field:
        if len(hits):
            nsamples = hits['length'].max()
        else:
            nsamples = 0
        temp_hitlets = np.zeros(len(hits), strax.hitlet_with_data_dtype(n_samples=nsamples))

        # Generating hitlets and copying relevant information from hits to hitlets.
        # These hitlets are not stored in the end since this array also contains a data
        # field which we will drop later.
        strax.refresh_hit_to_hitlets(hits, temp_hitlets)
        del hits

        # Get hitlet data and split hitlets:
        strax.get_hitlets_data(temp_hitlets, records_nv, to_pe=self.to_pe)

        temp_hitlets = strax.split_peaks(temp_hitlets,
                                         records_nv,
                                         self.to_pe,
                                         data_type='hitlets',
                                         algorithm='local_minimum',
                                         min_height=self.config['min_split_nv'],
                                         min_ratio=self.config['min_split_ratio_nv']
                                         )

        # Compute other hitlet properties:
        # We have to loop here 3 times over all hitlets...
        strax.hitlet_properties(temp_hitlets)
        entropy = strax.conditional_entropy(temp_hitlets, template='flat', square_data=False)
        temp_hitlets['entropy'][:] = entropy
        strax.compute_widths(temp_hitlets)

        # Remove data field:
        hitlets = np.zeros(len(temp_hitlets), dtype=strax.hitlet_dtype())
        drop_data_field(temp_hitlets, hitlets)

        return hitlets

@numba.njit
def drop_data_field(old_hitlets, new_hitlets):
    """
    Function which copies everything except for the data field.
    If anyone know a better and faster way please let me know....

    :param old_hitlets:
    :param new_hitlets:
    :return:
    """
    n_hitlets = len(old_hitlets)
    for i in range(n_hitlets):
        o = old_hitlets[i]
        n = new_hitlets[i]

        n['time'] = o['time']
        n['length'] = o['length']
        n['dt'] = o['dt']
        n['channel'] = o['channel']
        n['hit_length'] = o['hit_length']
        n['area'] = o['area']
        n['amplitude'] = o['amplitude']
        n['time_amplitude'] = o['time_amplitude']
        n['entropy'] = o['entropy']
        n['width'][:] = o['width'][:]
        n['area_decile_from_midpoint'][:] = o['area_decile_from_midpoint'][:]
        n['fwhm'] = o['fwhm']
        n['fwtm'] = o['fwtm']
        n['left'] = o['left']
        n['low_left'] = o['low_left']
        n['record_i'] = o['record_i']<|MERGE_RESOLUTION|>--- conflicted
+++ resolved
@@ -45,16 +45,10 @@
 class nVETOHitlets(strax.Plugin):
     """
     Plugin which computes the nveto hitlets and their parameters.
-<<<<<<< HEAD
-
+    
     Hitlets are an extension of regular hits. They include the left
     and right extension. The plugin does the following:
 
-=======
-    
-    Hitlets are an extension of regular hits. They include the left
-    and right extension. The plugin does the following:
->>>>>>> cec7ee4a
         1. Generate hitlets which includes these sub-steps:
             * Apply left and right hit extension and concatenate
                 overlapping hits.
@@ -62,11 +56,7 @@
                 their corresponding records.
             * Split hitlets if they satisfy the set criteria.
         2. Compute the properties of the hitlets.
-<<<<<<< HEAD
 
-=======
-   
->>>>>>> cec7ee4a
     Note:
         Hitlets are getting chopped if extended in not recorded regions.
     """
