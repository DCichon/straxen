--- conflicted
+++ resolved
@@ -1,180 +1,175 @@
-import tempfile
-import strax
-import straxen
-import numpy as np
-from immutabledict import immutabledict
-from strax.testutils import run_id, recs_per_chunk
-
-# Number of chunks for the dummy raw records we are writing here
-N_CHUNKS = 2
-
-##
-# Tools
-##
-
-
-@strax.takes_config(
-    strax.Option('secret_time_offset', default=0, track=False)
-)
-class DummyRawRecords(strax.Plugin):
-    """
-    Provide dummy raw records for the mayor raw_record types
-    """
-    provides = ('raw_records',
-                'raw_records_he',
-                'raw_records_nv',
-                'raw_records_aqmon')
-    parallel = 'process'
-    depends_on = tuple()
-    data_kind = immutabledict(zip(provides, provides))
-    rechunk_on_save = False
-    dtype = {p: strax.raw_record_dtype() for p in provides}
-
-    def source_finished(self):
-        return True
-
-    def is_ready(self, chunk_i):
-        return chunk_i < N_CHUNKS
-
-    def compute(self, chunk_i):
-        t0 = chunk_i + self.config['secret_time_offset']
-        if chunk_i < N_CHUNKS - 1:
-            r = np.zeros(recs_per_chunk, self.dtype['raw_records'])
-            r['time'] = t0
-            r['length'] = r['dt'] = 1
-            r['channel'] = np.arange(len(r))
-        else:
-            r = np.zeros(0, self.dtype['raw_records'])
-        res = {p: self.chunk(start=t0, end=t0 + 1, data=r, data_type=p)
-               for p in self.provides}
-        return res
-
-
-# Don't concern ourselves with rr_aqmon et cetera
-forbidden_plugins = tuple([p for p in
-                           straxen.daqreader.DAQReader.provides
-                           if p not in DummyRawRecords.provides])
-
-
-def _run_plugins(st,
-                 make_all=False,
-                 run_id=run_id,
-                 **proces_kwargs):
-    """
-    Try all plugins (except the DAQReader) for a given context (st) to see if
-    we can really push some (empty) data from it and don't have any nasty
-    problems like that we are referring to some non existant dali folder.
-    """
-
-    with tempfile.TemporaryDirectory() as temp_dir:
-        st.storage = [strax.DataDirectory(temp_dir)]
-
-        # As we use a temporary directory we should have a clean start
-        assert not st.is_stored(run_id, 'raw_records'), 'have RR???'
-
-        # Create event info
-        target = 'event_info'
-        st.make(run_id=run_id,
-                targets=target,
-                **proces_kwargs)
-
-        # The stuff should be there
-        assert st.is_stored(run_id, target), f'Could not make {target}'
-
-        # I'm only going to do this for nT because:
-        #  A) Doing this many more times does not give us much more
-        #     info (everything above already worked fine)
-        #  B) Most development will be on nT, 1T may get less changes
-        #     in the near future
-        if make_all:
-            # Now make sure we can get some data for all plugins
-            for p in list(st._plugin_class_registry.keys()):
-                if p not in forbidden_plugins:
-                    st.get_array(run_id=run_id,
-                                 targets=p,
-                                 **proces_kwargs)
-
-                    # Check for types that we want to save that they are stored.
-                    if (int(st._plugin_class_registry['peaks'].save_when) >
-                            int(strax.SaveWhen.TARGET)):
-                        is_stored = st.is_stored(run_id, p)
-                        assert is_stored, f"{p} did not save correctly!"
-
-    print("Wonderful all plugins work (= at least they don't fail), bye bye")
-
-
-def _update_context(st, max_workers, fallback_gains=None):
-    # Change config to allow for testing both multiprocessing and lazy mode
-    st.set_context_config({'forbid_creation_of': forbidden_plugins})
-    st.register(DummyRawRecords)
-    try:
-        straxen.get_secret('rundb_password')
-        # If you want to have quicker checks: always raise an ValueError as
-        # the CMT does take quite long to load the right corrections.
-        # ValueError
-    except ValueError:
-        # Okay so we cannot initize the runs-database. Let's just use some
-        # fallback values if they are specified.
-        if ('gain_model' in st.config and
-                st.config['gain_model'][0] == 'CMT_model'):
-            if fallback_gains is None:
-                # If you run into this error, go to the test_nT() - test and
-                # see for example how it is done there.
-                raise ValueError('Context uses CMT_model but no fallback_gains '
-                                 'are specified in test_plugins.py for this '
-                                 'context being tested')
-            else:
-                st.set_config({'gain_model': fallback_gains})
-    if max_workers - 1:
-        st.set_context_config({
-            'allow_multiprocess': True,
-            'allow_lazy': False,
-            'timeout': 60,  # we don't want to build travis for ever
-        })
-
-##
-# Tests
-##
-
-
-def test_1T(ncores=1):
-    if ncores == 1:
-        print('-- 1T lazy mode --')
-    st = straxen.contexts.xenon1t_dali()
-    _update_context(st, ncores)
-
-    # Register the 1T plugins for this test as well
-    st.register_all(straxen.plugins.x1t_cuts)
-    _run_plugins(st, make_all=False, max_wokers=ncores)
-    # Test issue #233
-    st.search_field('cs1')
-    print(st.context_config)
-
-
-def test_nT(ncores=1):
-    if ncores == 1:
-        print('-- nT lazy mode --')
-    st = straxen.contexts.xenonnt_online(_database_init=False)
-<<<<<<< HEAD
-    offline_gain_model = ('to_pe_constant', 'TemporaryGXe_1500V_PMT116_1300_PMT195_1300')
-    _update_context(st, ncores, fallback_gains=offline_gain_model)
-    # Lets take an abandoned run where we actually have gains for in the CMT
-    _run_plugins(st, make_all=True, max_wokers=ncores, run_id='008900')
-=======
-    _update_context(st, ncores)
-    _run_plugins(st, make_all=True, max_wokers=ncores)
-    # Test issue #233
-    st.search_field('cs1')
->>>>>>> fc37b1dd
-    print(st.context_config)
-
-
-def test_nT_mutlticore():
-    print('nT multicore')
-    test_nT(2)
-
-# Disable the test below as it saves some time in travis and gives limited new
-# information as most development is on nT-plugins.
-# def test_1T_mutlticore():
-#     print('1T multicore')
-#     test_1T(2)
+import tempfile
+import strax
+import straxen
+import numpy as np
+from immutabledict import immutabledict
+from strax.testutils import run_id, recs_per_chunk
+
+# Number of chunks for the dummy raw records we are writing here
+N_CHUNKS = 2
+
+##
+# Tools
+##
+
+
+@strax.takes_config(
+    strax.Option('secret_time_offset', default=0, track=False)
+)
+class DummyRawRecords(strax.Plugin):
+    """
+    Provide dummy raw records for the mayor raw_record types
+    """
+    provides = ('raw_records',
+                'raw_records_he',
+                'raw_records_nv',
+                'raw_records_aqmon')
+    parallel = 'process'
+    depends_on = tuple()
+    data_kind = immutabledict(zip(provides, provides))
+    rechunk_on_save = False
+    dtype = {p: strax.raw_record_dtype() for p in provides}
+
+    def source_finished(self):
+        return True
+
+    def is_ready(self, chunk_i):
+        return chunk_i < N_CHUNKS
+
+    def compute(self, chunk_i):
+        t0 = chunk_i + self.config['secret_time_offset']
+        if chunk_i < N_CHUNKS - 1:
+            r = np.zeros(recs_per_chunk, self.dtype['raw_records'])
+            r['time'] = t0
+            r['length'] = r['dt'] = 1
+            r['channel'] = np.arange(len(r))
+        else:
+            r = np.zeros(0, self.dtype['raw_records'])
+        res = {p: self.chunk(start=t0, end=t0 + 1, data=r, data_type=p)
+               for p in self.provides}
+        return res
+
+
+# Don't concern ourselves with rr_aqmon et cetera
+forbidden_plugins = tuple([p for p in
+                           straxen.daqreader.DAQReader.provides
+                           if p not in DummyRawRecords.provides])
+
+
+def _run_plugins(st,
+                 make_all=False,
+                 run_id=run_id,
+                 **proces_kwargs):
+    """
+    Try all plugins (except the DAQReader) for a given context (st) to see if
+    we can really push some (empty) data from it and don't have any nasty
+    problems like that we are referring to some non existant dali folder.
+    """
+
+    with tempfile.TemporaryDirectory() as temp_dir:
+        st.storage = [strax.DataDirectory(temp_dir)]
+
+        # As we use a temporary directory we should have a clean start
+        assert not st.is_stored(run_id, 'raw_records'), 'have RR???'
+
+        # Create event info
+        target = 'event_info'
+        st.make(run_id=run_id,
+                targets=target,
+                **proces_kwargs)
+
+        # The stuff should be there
+        assert st.is_stored(run_id, target), f'Could not make {target}'
+
+        # I'm only going to do this for nT because:
+        #  A) Doing this many more times does not give us much more
+        #     info (everything above already worked fine)
+        #  B) Most development will be on nT, 1T may get less changes
+        #     in the near future
+        if make_all:
+            # Now make sure we can get some data for all plugins
+            for p in list(st._plugin_class_registry.keys()):
+                if p not in forbidden_plugins:
+                    st.get_array(run_id=run_id,
+                                 targets=p,
+                                 **proces_kwargs)
+
+                    # Check for types that we want to save that they are stored.
+                    if (int(st._plugin_class_registry['peaks'].save_when) >
+                            int(strax.SaveWhen.TARGET)):
+                        is_stored = st.is_stored(run_id, p)
+                        assert is_stored, f"{p} did not save correctly!"
+
+    print("Wonderful all plugins work (= at least they don't fail), bye bye")
+
+
+def _update_context(st, max_workers, fallback_gains=None):
+    # Change config to allow for testing both multiprocessing and lazy mode
+    st.set_context_config({'forbid_creation_of': forbidden_plugins})
+    st.register(DummyRawRecords)
+    try:
+        straxen.get_secret('rundb_password')
+        # If you want to have quicker checks: always raise an ValueError as
+        # the CMT does take quite long to load the right corrections.
+        # ValueError
+    except ValueError:
+        # Okay so we cannot initize the runs-database. Let's just use some
+        # fallback values if they are specified.
+        if ('gain_model' in st.config and
+                st.config['gain_model'][0] == 'CMT_model'):
+            if fallback_gains is None:
+                # If you run into this error, go to the test_nT() - test and
+                # see for example how it is done there.
+                raise ValueError('Context uses CMT_model but no fallback_gains '
+                                 'are specified in test_plugins.py for this '
+                                 'context being tested')
+            else:
+                st.set_config({'gain_model': fallback_gains})
+    if max_workers - 1:
+        st.set_context_config({
+            'allow_multiprocess': True,
+            'allow_lazy': False,
+            'timeout': 60,  # we don't want to build travis for ever
+        })
+
+##
+# Tests
+##
+
+
+def test_1T(ncores=1):
+    if ncores == 1:
+        print('-- 1T lazy mode --')
+    st = straxen.contexts.xenon1t_dali()
+    _update_context(st, ncores)
+
+    # Register the 1T plugins for this test as well
+    st.register_all(straxen.plugins.x1t_cuts)
+    _run_plugins(st, make_all=False, max_wokers=ncores)
+    # Test issue #233
+    st.search_field('cs1')
+    print(st.context_config)
+
+
+def test_nT(ncores=1):
+    if ncores == 1:
+        print('-- nT lazy mode --')
+    st = straxen.contexts.xenonnt_online(_database_init=False)
+    offline_gain_model = ('to_pe_constant', 'TemporaryGXe_1500V_PMT116_1300_PMT195_1300')
+    _update_context(st, ncores, fallback_gains=offline_gain_model)
+    # Lets take an abandoned run where we actually have gains for in the CMT
+    _run_plugins(st, make_all=True, max_wokers=ncores, run_id='008900')
+     # Test issue #233
+    st.search_field('cs1')
+    print(st.context_config)
+
+
+def test_nT_mutlticore():
+    print('nT multicore')
+    test_nT(2)
+
+# Disable the test below as it saves some time in travis and gives limited new
+# information as most development is on nT-plugins.
+# def test_1T_mutlticore():
+#     print('1T multicore')
+#     test_1T(2)